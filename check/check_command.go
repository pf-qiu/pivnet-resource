package check

import (
	"fmt"
	"os"
	"path/filepath"
	"strings"

	"github.com/pivotal-cf-experimental/pivnet-resource/concourse"
	"github.com/pivotal-cf-experimental/pivnet-resource/filter"
	"github.com/pivotal-cf-experimental/pivnet-resource/logger"
	"github.com/pivotal-cf-experimental/pivnet-resource/pivnet"
	"github.com/pivotal-cf-experimental/pivnet-resource/versions"
)

type CheckCommand struct {
	logger        logger.Logger
	logFilePath   string
	binaryVersion string
<<<<<<< HEAD
	filter        filter.Filter
=======
	pivnetClient  pivnet.Client
>>>>>>> 59277f40
}

func NewCheckCommand(
	binaryVersion string,
	logger logger.Logger,
	logFilePath string,
<<<<<<< HEAD
	filter filter.Filter,
=======
	pivnetClient pivnet.Client,
>>>>>>> 59277f40
) *CheckCommand {
	return &CheckCommand{
		logger:        logger,
		logFilePath:   logFilePath,
		binaryVersion: binaryVersion,
<<<<<<< HEAD
		filter:        filter,
=======
		pivnetClient:  pivnetClient,
>>>>>>> 59277f40
	}
}

func (c *CheckCommand) Run(input concourse.CheckRequest) (concourse.CheckResponse, error) {
	logDir := filepath.Dir(c.logFilePath)
	existingLogFiles, err := filepath.Glob(filepath.Join(logDir, "pivnet-resource-check.log*"))
	if err != nil {
		// This is untested because the only error returned by filepath.Glob is a
		// malformed glob, and this glob is hard-coded to be correct.
		return nil, err
	}

	for _, f := range existingLogFiles {
		if filepath.Base(f) != filepath.Base(c.logFilePath) {
			c.logger.Debugf("Removing existing log file: %s\n", f)
			err := os.Remove(f)
			if err != nil {
				// This is untested because it is too hard to force os.Remove to return
				// an error.
				return nil, err
			}
		}
	}

	c.logger.Debugf("Received input: %+v\n", input)

	c.logger.Debugf("Getting all valid release types\n")
	releaseTypes, err := c.pivnetClient.ReleaseTypes()
	if err != nil {
		return nil, err
	}

	releaseTypesPrintable := fmt.Sprintf(
		"['%s']",
		strings.Join(releaseTypes, "', '"),
	)

	c.logger.Debugf("All release types: %s\n", releaseTypesPrintable)

	releaseType := input.Source.ReleaseType
	if releaseType != "" && !containsString(releaseTypes, releaseType) {
		return nil, fmt.Errorf(
			"provided release_type: '%s' must be one of: %s",
			releaseType,
			releaseTypesPrintable,
		)
	}

	c.logger.Debugf("Getting all product versions\n")
	productSlug := input.Source.ProductSlug

	releases, err := c.pivnetClient.ReleasesForProductSlug(productSlug)
	if err != nil {
		return nil, err
	}

	if releaseType != "" {
		c.logger.Debugf("Filtering all releases by release_type: %s\n", releaseType)

		releases, err = c.filter.ReleasesByReleaseType(releases, releaseType)
		if err != nil {
			return nil, err
		}
	}

	productVersion := input.Source.ProductVersion
	if productVersion != "" {
		c.logger.Debugf("Filtering all releases by product_version: %s\n", productVersion)

		releases, err = c.filter.ReleasesByVersion(releases, productVersion)
		if err != nil {
			return nil, err
		}
	}

	filteredVersions, err := c.pivnetClient.ProductVersions(productSlug, releases)
	if err != nil {
		return nil, err
	}

	c.logger.Debugf("Filtered versions: %+v\n", filteredVersions)

	if len(filteredVersions) == 0 {
		return concourse.CheckResponse{}, nil
	}

	newVersions, err := versions.Since(filteredVersions, input.Version.ProductVersion)
	if err != nil {
		// Untested because versions.Since cannot be forced to return an error.
		return nil, err
	}

	c.logger.Debugf("New versions: %+v\n", newVersions)

	reversedVersions, err := versions.Reverse(newVersions)
	if err != nil {
		// Untested because versions.Since cannot be forced to return an error.
		return nil, err
	}

	var out concourse.CheckResponse
	for _, v := range reversedVersions {
		out = append(out, concourse.Version{ProductVersion: v})
	}

	if len(out) == 0 {
		out = append(out, concourse.Version{ProductVersion: filteredVersions[0]})
	}

	c.logger.Debugf("Returning output: %+v\n", out)

	return out, nil
}

func containsString(strings []string, str string) bool {
	for _, s := range strings {
		if str == s {
			return true
		}
	}
	return false
}<|MERGE_RESOLUTION|>--- conflicted
+++ resolved
@@ -17,32 +17,23 @@
 	logger        logger.Logger
 	logFilePath   string
 	binaryVersion string
-<<<<<<< HEAD
 	filter        filter.Filter
-=======
 	pivnetClient  pivnet.Client
->>>>>>> 59277f40
 }
 
 func NewCheckCommand(
 	binaryVersion string,
 	logger logger.Logger,
 	logFilePath string,
-<<<<<<< HEAD
 	filter filter.Filter,
-=======
 	pivnetClient pivnet.Client,
->>>>>>> 59277f40
 ) *CheckCommand {
 	return &CheckCommand{
 		logger:        logger,
 		logFilePath:   logFilePath,
 		binaryVersion: binaryVersion,
-<<<<<<< HEAD
 		filter:        filter,
-=======
 		pivnetClient:  pivnetClient,
->>>>>>> 59277f40
 	}
 }
 
