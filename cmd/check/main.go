--- conflicted
+++ resolved
@@ -56,11 +56,6 @@
 		log.Fatalln(err)
 	}
 
-<<<<<<< HEAD
-	f := filter.NewFilter()
-
-	response, err := check.NewCheckCommand(version, l, logFile.Name(), f).Run(input)
-=======
 	var endpoint string
 	if input.Source.Endpoint != "" {
 		endpoint = input.Source.Endpoint
@@ -78,13 +73,15 @@
 		l,
 	)
 
+	f := filter.NewFilter()
+
 	response, err := check.NewCheckCommand(
 		version,
 		l,
 		logFile.Name(),
+		f,
 		client,
 	).Run(input)
->>>>>>> 59277f40
 	if err != nil {
 		l.Debugf("Exiting with error: %v\n", err)
 		log.Fatalln(err)
